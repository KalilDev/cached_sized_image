--- conflicted
+++ resolved
@@ -261,13 +261,6 @@
     );
   }
 
-<<<<<<< HEAD
-=======
-  FileInfo _getFromMemory() {
-    return _cacheManager().getFileFromMemory(widget.imageUrl);
-  }
-
->>>>>>> f02d6102
   _animatedWidget() {
     var fromMemory = _cacheManager().getFileFromMemory(widget.imageUrl);
 
