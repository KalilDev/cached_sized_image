name: cached_network_image
description: Flutter library to load and cache network images
version: 0.0.1
author: Rene Floor <pub@renefloor.nl>
homepage: https://github.com/renefloor/flutter_cached_network_image

environment:
  sdk: ">=1.8.0 <2.0.0"

dependencies:
  flutter:
    sdk: flutter
  shared_preferences: "^0.2.5"
  path_provider: "^0.2.1+1"
  synchronized: "^1.1.0"
  uuid:  "^0.5.3"
  http: "^0.11.3"

<<<<<<< HEAD
=======

>>>>>>> 280292b3
dev_dependencies:
  test: ^0.12.0<|MERGE_RESOLUTION|>--- conflicted
+++ resolved
@@ -16,9 +16,5 @@
   uuid:  "^0.5.3"
   http: "^0.11.3"
 
-<<<<<<< HEAD
-=======
-
->>>>>>> 280292b3
 dev_dependencies:
   test: ^0.12.0